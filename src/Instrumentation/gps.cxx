--- conflicted
+++ resolved
@@ -209,51 +209,6 @@
   aOwner->tie(aCfg, "course-selectable", SGRawValuePointer<bool>(&_courseSelectable));
 }
 
-<<<<<<< HEAD
-const char* 
-GPS::Config::getCourseSource() const
-{
-  if (!_extCourseSource) {
-    return "";
-  }
-  
-  return _extCourseSource->getPath(true).c_str();
-}
-
-void
-GPS::Config::setCourseSource(const char* aPath)
-{
-  SGPropertyNode* nd = fgGetNode(aPath, false);
-  if (!nd) {
-    SG_LOG(SG_INSTR, SG_WARN, "couldn't find course source at:" << aPath);
-    _extCourseSource = NULL;
-  }
-  
-  _extCourseSource = nd;
-}
-
-double 
-GPS::Config::getExternalCourse() const
-{
-  if (!_extCourseSource) {
-    return 0.0;
-  }
-  
-  return _extCourseSource->getDoubleValue();
-}
-      
-void
-GPS::Config::setExternalCourse(double aCourseDeg)
-{
-  if (!_extCourseSource) {
-    return;
-  }
-
-  _extCourseSource->setDoubleValue(aCourseDeg);
-}      
-      
-=======
->>>>>>> 4e24fbbb
 ////////////////////////////////////////////////////////////////////////////
 
 GPS::GPS ( SGPropertyNode *node) : 
